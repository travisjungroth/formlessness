--- conflicted
+++ resolved
@@ -113,23 +113,13 @@
         object_path = object_path or []
         display = self.display_info.copy()
         if isinstance(self, Converter):
-<<<<<<< HEAD
-            display["object_path"] = object_path
-        display["contents"] = {}
-=======
             display["objectPath"] = attrs_to_path(object_path)
         display["contents"] = []
->>>>>>> 4691bec6
         for key, child in self.displayers.items():
             child_object_path = object_path.copy()
             if isinstance(child, Converter):
-<<<<<<< HEAD
-                child_object_path.append(key)
-            display["contents"][key] = child.display(child_object_path)
-=======
                 child_display = child.display(data.get(key), object_path + [key])
             else:
                 child_display = child.display(data, object_path)
             display["contents"].append(child_display)
->>>>>>> 4691bec6
         return display