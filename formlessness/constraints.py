from __future__ import annotations

from abc import ABC
from abc import abstractmethod
from dataclasses import dataclass
from dataclasses import replace
from datetime import date
from datetime import datetime
from datetime import time
from functools import singledispatch
from operator import ge
from operator import gt
from operator import le
from operator import lt
from typing import Any
from typing import Callable
from typing import ClassVar
from typing import Container
from typing import Final
from typing import Generic
from typing import Iterable
from typing import Mapping
from typing import Optional
from typing import Sequence

from formlessness.types import JSONDict
from formlessness.types import T

"""
Base class
"""


class Constraint(Generic[T], ABC):
    """
    Constraints are rules that can be satisfied by values.
    >>> is_int.satisfied_by(0)
    True

    Constraints can be made from other Constraints.
    These are called complex, as opposed to simple.
<<<<<<< HEAD
    >>> Or(is_int, is_str).satisfied_by(0.5)
    False

    Validating a Constraint tells you what's unsatisfying about the value.
    >>> is_list_of_strings = is_list & EachItem(is_str)
    >>> str(is_list_of_strings.validate(['A', 1, 'B']))
    'Each item must be a string.'
=======
    >>> Or(is_int, is_str).satisfied_by('A')
    True

    Validating a Constraint returns the unsatisfied Constraints.
    >>> is_positive_int = is_int & GT(0)
    >>> is_positive_int.validate(-1)
    GT(0)
>>>>>>> f5095cfe

    Casting a constraint as a string should give a human-readable message.
    >>> str(EachItem(is_str))
    'Each item must be a string.'

<<<<<<< HEAD
=======
    Constraints that are satisfied by all values are truthy. Others are falsy.
    Combine this with .validate() to see what, if anything, is unsatisfied.
    >>> valid = (GT(0) & LT(10)).validate(20)
    >>> if not valid:
    ...    str(valid)
    'Must be less than 10.'

>>>>>>> f5095cfe
    When implementing a Constraint class, one or both of satisfied_by() and validate()
    must be reimplemented.
    """

<<<<<<< HEAD
    # The Constraints that must always be checked before this Constraint is checked.
    # Use this to avoid duplicating checks, like type checks.
    requires: Iterable[Constraint] = ()

    def requirements_satisfied_by(self, value: T) -> bool:
        return all(x.satisfied_by(value) for x in self.requires)
=======
    simplified: bool = True
>>>>>>> f5095cfe

    def satisfied_by(self, value: T) -> bool:
        """
        Returns True iff the value satisfies this Constraint.
        """
        return bool(self.validate(value))

    def validate(self, value: T) -> Constraint:
        """
        Returns the remaining Constraints that must be satisfied for this value to satisfy this Constraint.

        This method tells you what's "wrong" with the provided value. If the value satisfies the Constraint, this method
        will return a truthy Constraint. The default implementation will work for most simple Constraints, and will need
        to be replaced for complex Constraints.
        """
        return Valid if self.satisfied_by(value) else self.simplify()

    def __bool__(self) -> bool:
        """
        Returns True iff this Constraint is always satisfied.
        >>> bool(Valid) and bool(And())
        True
        >>> bool(GT(0))
        False
        """
        return self.simplify() is Valid

    def __and__(self, other: Constraint) -> Constraint:
        """
        >>> float_over_10 = is_float & GT(10)
        >>> float_over_10.satisfied_by(11)
        False
        """
        return And(self, other).simplify()

    def __or__(self, other: Constraint) -> Constraint:
        """
        >>> big_or_small = LT(10) | GT(1000)
        >>> big_or_small.satisfied_by(5)
        True
        """
        return Or(self, other).simplify()

    def __invert__(self) -> Constraint:
        """
        >>> not_list = ~is_list
        >>> not_list.satisfied_by(1)
        True
        """
        return Not(self) if self.simplified else ~self.simplify()

    def simplify(self) -> Constraint:
        """
        Returns a functionally identical but reduced Constraint.
        """
        return self

    @abstractmethod
    def __str__(self):
        """
        Should provide a human readable message.
        """


"""
Simple Constraints
"""


class ValidClass(Constraint[Any]):
    """
    This is the canonical Constraint that is always satisfied.
    Equivalent to true, top, ⊤, 1, etc.

    Use its singleton Valid, just like how None is a singleton.
    """

    __singleton: ValidClass

    def __new__(cls):
        if not hasattr(cls, "__singleton"):
            cls.__singleton = super().__new__(cls)
        return cls.__singleton

    def validate(self, value: Any) -> ValidClass:
        return self

    def satisfied_by(self, value: Any) -> bool:
        return True

    def __bool__(self) -> bool:
        return True

    def __invert__(self) -> InvalidClass:
        return Invalid

    def __repr__(self):
        return "Valid"

    def __str__(self) -> str:
        return "Valid"


Valid: Final[ValidClass] = ValidClass()


class InvalidClass(Constraint[Any]):
    """
    This is the canonical Constraint that is never satisfied.
    Equivalent to false, bottom, ⊥, 0, etc.

    Use its singleton Invalid, just like how None is a singleton.
    """

    __singleton: InvalidClass

    def __new__(cls):
        if not hasattr(cls, "__singleton"):
            cls.__singleton = super().__new__(cls)
        return cls.__singleton

    def validate(self, value: Any) -> InvalidClass:
        return self

    def satisfied_by(self, value: Any) -> bool:
        return False

    def __invert__(self) -> ValidClass:
        return Valid

    def __repr__(self):
        return "Invalid"

    def __str__(self):
        return "Invalid"


Invalid: Final[InvalidClass] = InvalidClass()


@dataclass
class FunctionConstraint(Constraint[T]):
    """
    Pass in a predicate function that takes a value and returns True iff satisfied.
    """

    function: Callable[[T], bool]
    message: str = ""
    requires: Iterable[Constraint] = ()

    def __post_init__(self):
        if not self.message:
            self.message = f"Must pass `{self.function.__qualname__}` constraint."

    def __call__(self, *args, **kwargs):
        return self.function(*args, **kwargs)

    def satisfied_by(self, value: T) -> bool:
        return And(*self.requires).satisfied_by(value) and self.function(value)

    def __str__(self):
        return self.message


def constraint(
    message: str = "", requires: Iterable[Constraint] = ()
) -> Callable[[Callable[[T], bool]], FunctionConstraint[T]]:
    """
    Decorator to make a Constraint from a function.

    >>> @constraint("Must be uppercase.", requires=[is_str])
    ... def is_uppercase(value: str) -> bool:
    ...    return value.isupper()
    >>> is_uppercase.satisfied_by('ABC')
    True
    """

    def f(function: Callable[[T], bool]) -> FunctionConstraint[T]:
        return FunctionConstraint(function, message, requires)

    return f


@dataclass
class OfType(Constraint[T]):
    """
    Do an isinstance check against a type.

    >>> OfType(frozenset).satisfied_by(frozenset())
    True
    """

    type_: type
    message: str = "Must be of type {}."
    json_type: Optional[str] = None
    _instances: ClassVar[dict[type, OfType]] = {}

    @classmethod
    def get(
        cls,
        type_: type,
        message: str = "Must be of type {}.",
        json_type: Optional[str] = None,
    ) -> OfType:
        """
        Dynamically get-or-create the Constraint for a type.
        Many are already declared in this file.
        >>> int_check = OfType.get(int)
        >>> int_check == is_int
        True
        >>> print(int_check)
        Must be an integer.
        """
        try:
            return cls._instances[type_]
        except KeyError:
            return cls(type_, message, json_type)

    def __post_init__(self):
        self._instances[self.type_] = self

    def satisfied_by(self, value: T) -> bool:
        return isinstance(value, self.type_)

    def __str__(self):
        return self.message.format(self.type_)


@dataclass
class Choices(Constraint[T]):
    choices: Container
    message: str = "Must be a valid choice."

    def satisfied_by(self, value: T) -> bool:
        return value in self.choices

    def __str__(self):
        return self.message


@dataclass
class Comparison(Constraint[T]):
    operand: T
    operator: ClassVar[Callable[[T, T], bool]]

    def satisfied_by(self, value: T) -> bool:
        try:
            return self.operator(value, self.operand)
        except (NotImplementedError, TypeError):
            return False

    def __str__(self):
        words = self.__class__.__doc__.splitlines()[1].lower().strip()
        return f"Must be {words} {self.operand}."

    def __repr__(self):
        return f"{self.__class__.__qualname__}({self.operand})"


@dataclass(repr=False)
class GT(Comparison[T]):
    """
    Greater Than

    >>> GT(5).satisfied_by(6)
    True
    >>> GT(6).satisfied_by(5)
    False
    >>> GT('A').satisfied_by('B')
    True
    >>> GT(0).satisfied_by('1')
    False
    >>> str(GT(0))
    'Must be greater than 0.'
    """

    operator: ClassVar[Callable[[T, T], bool]] = gt


@dataclass(repr=False)
class GE(Comparison[T]):
    """
    Greater Than Or Equal To
    """

    operator: ClassVar[Callable[[T, T], bool]] = ge


@dataclass(repr=False)
class LT(Comparison[T]):
    """
    Less Than
    """

    operator: ClassVar[Callable[[T, T], bool]] = lt


@dataclass(repr=False)
class LE(Comparison[T]):
    """
    Less Than Or Equal To
    """

    operator: ClassVar[Callable[[T, T], bool]] = le


"""
Complex Constraints
"""


@dataclass
class Or(Constraint[T]):
    """
    Combine multiple Constraints, and one must be satisfied.
    """

    constraints: Sequence[Constraint]
    message: str = ""
    simplified: bool = False

    def __init__(self, *constraints, message: str = "", simplified: bool = False):
        self.constraints: Sequence[Constraint] = constraints
        self.message = message
        self.simplified = simplified

    def validate(self, value: T) -> Constraint:
        return Or(*[v.validate(value) for v in self.constraints]).simplify()

    def __str__(self):
        sep = "\nor\n"
        return self.message or f"({sep.join(map(str, self.constraints))})"

    def __bool__(self):
        return any(self.constraints)

    def __invert__(self) -> Constraint:
        return And(*[~c for c in self.constraints]).simplify()

    def simplify(self) -> Constraint:
        """
        >>> Or(Invalid, Valid, Valid).simplify()
        Valid
        >>> Or(GT(1), Invalid).simplify()
        GT(1)
        >>> Or().simplify()
        Invalid
        """
        if self.simplified:
            return self
        constraints = []
        for v in self.constraints:
            v = v.simplify()
            if v is Valid:
                return Valid
            if v is Invalid:
                continue
            if isinstance(v, Or):
                constraints.extend(v.constraints)
            else:
                constraints.append(v)
        if not constraints:
            return Invalid
        if len(constraints) == 1:
            return constraints[0]
        return Or(*constraints, simplified=True)


@dataclass
class And(Constraint[T]):
    """
    Combine multiple Constraints, and all must be satisfied.
    """

    constraints: Sequence[Constraint]
    message: str = ""
    simplified: bool = False

    def __init__(self, *constraints, message: str = "", simplified: bool = False):
        self.constraints: Sequence[Constraint] = constraints
        self.message = message
        self.simplified = simplified

    def validate(self, value: T) -> Constraint:
        return And(*[v.validate(value) for v in self.constraints]).simplify()

    def __str__(self):
        sep = "\nand\n"
        return self.message or f"({sep.join(map(str, self.constraints))})"

    def __bool__(self):
        return all(self.constraints)

    def __invert__(self) -> Constraint:
        return Or(*[~c for c in self.constraints]).simplify()

    def simplify(self) -> Constraint:
        """
        >>> And(Invalid, Valid, Valid).simplify()
        Invalid
        >>> And(GT(1), Valid).simplify()
        GT(1)
        >>> And().simplify()
        Valid
        """
        if self.simplified:
            return self
        constraints = []
        for v in self.constraints:
            v = v.simplify()
            if v is Invalid:
                return Invalid
            if v is Valid:
                continue
            if isinstance(v, And):
                constraints.extend(v.constraints)
            else:
                constraints.append(v)
        if not constraints:
            return Valid
        if len(constraints) == 1:
            return constraints[0]
        return And(*constraints, simplified=True)


@dataclass
class Not(Constraint[T]):
    constraint: Constraint
    message: str = ""
    simplified: bool = False

    def satisfied_by(self, value: T) -> bool:
        """
        >>> Not(is_str).satisfied_by(1)
        True
        >>> Not(is_str).satisfied_by('A')
        False
        """
        return not self.constraint.satisfied_by(value)

    def __str__(self):
        return self.message or f"Not ({self.constraint})"

    def __invert__(self) -> Constraint:
        return self.constraint

    def simplify(self) -> Constraint:
        """
        >>> Not(Valid).simplify()
        Invalid
        >>> str(Not(Not(is_str)).simplify())
        'Must be a string.'
        >>> Not(Not(And())).simplify()
        Valid
        >>> str(Not(is_str).simplify().simplify())
        'Not (Must be a string.)'
        """
        if self.simplified:
            return self
        inverted_constraint = ~self.constraint
        if isinstance(inverted_constraint, Not):
            return replace(self, constraint=self.constraint.simplify(), simplified=True)
        return inverted_constraint.simplify()


@dataclass
class If(Constraint[T]):
    p: Constraint
    q: Constraint
    message: str = ""
    simplified: ClassVar[bool] = False

    def satisfied_by(self, value: T) -> bool:
        """
        >>> ints_are_positive = If(is_int, GT(0))
        >>> ints_are_positive.satisfied_by(-1)
        False
        >>> ints_are_positive.satisfied_by(1)
        True
        >>> ints_are_positive.satisfied_by('A')
        True
        >>> ints_are_positive.satisfied_by(-.5)
        True
        """
        if self.p.satisfied_by(value):
            return self.q.satisfied_by(value)
        return True

    def __str__(self) -> str:
        return self.message or f"If ({self.p}) Then ({self.q})"

    def simplify(self) -> Constraint:
        return Or(~self.p, self.q).simplify()


@dataclass
class EachItem(Constraint[Iterable]):
    """
    Check a Constraint against all items of an Iterable.
    """

    item_constraint: Constraint
    message: str = "Each item {}"

<<<<<<< HEAD
    def __post_init__(self):
        if not self.message:
            self.message = f"Each item {str(self.item_constraint).lower()}"
        self.requires = [is_iterable]

    def satisfied_by(self, value: Iterable[T]) -> bool:
        return self.requirements_satisfied_by(value) and all(
            self.item_constraint.validate(item) for item in value
        )
=======
    def satisfied_by(self, value: Iterable) -> bool:
        """
        >>> EachItem(is_str).satisfied_by(['A'])
        True
        >>> EachItem(is_str).satisfied_by([1])
        False
        >>> EachItem(is_int).satisfied_by(1)
        False
        """
        try:
            return all(self.item_constraint.satisfied_by(item) for item in value)
        except TypeError:
            return False
>>>>>>> f5095cfe

    def __str__(self):
        """
        >>> print(EachItem(GT(0)))
        Each item must be greater than 0.
        """
        return self.message.format(str(self.item_constraint).lower())

    def simplify(self) -> Constraint:
        return Valid if self.item_constraint else self


def list_of(constraint: Constraint, message: str) -> Constraint:
    return And(is_list, EachItem(constraint), message=message)


"""
Constraint Collections
"""


class ConstraintMap(Mapping[tuple[str, ...], Constraint]):
    """
    This is meant to be used alongside Forms.
    The key is a path to the Form or Field. The value is the corresponding Constraint.
    defaults to Valid on missing keys.

    >>> field_constraint_map = ConstraintMap(is_int)
    >>> form_constraint_map = ConstraintMap(is_dict, {'field_key': field_constraint_map})
    >>> str(form_constraint_map[('field_key',)])
    'Must be an integer.'
    >>> str(form_constraint_map[()])
    'Must be a dictionary.'
    >>> str(form_constraint_map[('field_key', 'additional_key')])
    'Valid'
    """

    def __init__(
        self,
        top_constraint: Constraint = Valid,
        child_constraints: Mapping[str, ConstraintMap] = None,
    ) -> None:
        self._top_constraint = top_constraint
        self._sub_maps = child_constraints or {}

    def __getitem__(self, item: Sequence[str]) -> Constraint:
        if not item:
            return self._top_constraint
        try:
            return self._sub_maps[item[0]][item[1:]]
        except KeyError:
            return Valid

    def __iter__(self) -> Iterable[tuple[str, ...]]:
        if self._top_constraint is not Valid:
            yield ()
        for k1, sub_map in self._sub_maps.items():
            for k2 in sub_map:
                yield (k1,) + k2

    def __len__(self) -> int:
        return sum(1 for _ in self)

    def __bool__(self):
        """This follows the __bool__ logic of Constraints. Return True iff all Constraints are always satisfied."""
        return all(self.values())

    def __and__(self, other: ConstraintMap) -> ConstraintMap:
        """
        Like a dict union, but values in both are combined with & instead of replaced.
        """
        if not isinstance(other, ConstraintMap):
            raise NotImplementedError
        top_constraint = self._top_constraint & other._top_constraint
        sub_maps = self._sub_maps.copy()
        for k, v in other._sub_maps.items():
            if k in sub_maps:
                sub_maps[k] &= v
            else:
                sub_maps[k] = v
        return ConstraintMap(top_constraint, sub_maps)

    def __str__(self):
        return "\n\n".join([f"{'.'.join(k)}: {v}" for k, v in self.items()])


"""
Constraint instances
"""

is_null = OfType(type(None), "Must not be set.", "null")
is_int = OfType(int, "Must be an integer.", "integer")
is_float = OfType(float, "Must be a float.", "number")
is_str = OfType(str, "Must be a string.", "string")
is_bool = OfType(bool, "Must be a boolean.", "boolean")
is_list = OfType(list, "Must be a list.", "array")
is_dict = OfType(dict, "Must be a dictionary.", "object")
is_datetime = OfType(datetime, "Must be a datetime.")
is_date = OfType(date, "Must be a date.")
is_time = OfType(time, "Must be a time.")
is_iterable = OfType(Iterable, "Must be iterable.")
is_list_of_str = list_of(is_str, "Must be a list of strings.")
is_list_of_int = list_of(is_int, "Must be a list of integers.")


@constraint("Must be set.")
def not_null(value: Any) -> bool:
    return value is not None


@dataclass
class HasKeys(Constraint):
    keys: list[str]

    def validate(self, value: T) -> Constraint:
        missing_keys = [k for k in self.keys if k not in value]
        if not missing_keys:
            return Valid
        return HasKeys(missing_keys)

    def __str__(self):
        return f"Must set {', '.join(self.keys)}."


def constraint_to_json(constraint: Constraint) -> JSONDict:
    return to_json(constraint)[0]


@singledispatch
def to_json(constraint: Any) -> tuple[JSONDict, bool]:
    raise NotImplementedError()


@to_json.register
def _(constraint: Constraint) -> tuple[JSONDict, bool]:
    return {}, False


@to_json.register
def _(constraint: ValidClass) -> tuple[JSONDict, bool]:
    return {}, True


@to_json.register
def _(constraint: InvalidClass) -> tuple[JSONDict, bool]:
    return {"not": {}}, True


@to_json.register
def _(constraint: OfType) -> tuple[JSONDict, bool]:
    if constraint.json_type:
        return {"type": constraint.json_type}, True
    return {}, False


@to_json.register
def _(constraint: Or) -> tuple[JSONDict, bool]:
    validators = []
    for c in constraint.constraints:
        validator, faithful = to_json(c)
        if not faithful:
            return {}, False
        validators.append(validator)
    return {"anyOf": validators}, True


@to_json.register
def _(constraint: And) -> tuple[JSONDict, bool]:
    validators = []
    faithful = True
    for c in constraint.constraints:
        validator, faithful = to_json(c)
        if not faithful:
            faithful = False
        elif validator != {}:
            validators.append(validator)
    if not validators:
        return {}, faithful
    if len(validators) == 1:
        return validators[0], faithful
    return {"allOf": validators}, faithful


@to_json.register
def _(constraint: Not) -> tuple[JSONDict, bool]:
    validator, faithful = to_json(constraint.constraint)
    if faithful:
        return {"not": validator}, True
    return {}, False


@to_json.register
def _(constraint: Comparison) -> tuple[JSONDict, bool]:
    value = constraint.operand
    if not isinstance(value, float) and not isinstance(value, int):
        return {}, False
    d = {ge: "minimum", gt: "exclusiveMinimum", le: "maximum", lt: "exclusiveMaximum"}
    try:
        key = d[constraint.operator]
    except KeyError:
        return {}, False
    return {key: value}, True<|MERGE_RESOLUTION|>--- conflicted
+++ resolved
@@ -39,15 +39,6 @@
 
     Constraints can be made from other Constraints.
     These are called complex, as opposed to simple.
-<<<<<<< HEAD
-    >>> Or(is_int, is_str).satisfied_by(0.5)
-    False
-
-    Validating a Constraint tells you what's unsatisfying about the value.
-    >>> is_list_of_strings = is_list & EachItem(is_str)
-    >>> str(is_list_of_strings.validate(['A', 1, 'B']))
-    'Each item must be a string.'
-=======
     >>> Or(is_int, is_str).satisfied_by('A')
     True
 
@@ -55,14 +46,11 @@
     >>> is_positive_int = is_int & GT(0)
     >>> is_positive_int.validate(-1)
     GT(0)
->>>>>>> f5095cfe
 
     Casting a constraint as a string should give a human-readable message.
     >>> str(EachItem(is_str))
     'Each item must be a string.'
 
-<<<<<<< HEAD
-=======
     Constraints that are satisfied by all values are truthy. Others are falsy.
     Combine this with .validate() to see what, if anything, is unsatisfied.
     >>> valid = (GT(0) & LT(10)).validate(20)
@@ -70,21 +58,11 @@
     ...    str(valid)
     'Must be less than 10.'
 
->>>>>>> f5095cfe
     When implementing a Constraint class, one or both of satisfied_by() and validate()
     must be reimplemented.
     """
 
-<<<<<<< HEAD
-    # The Constraints that must always be checked before this Constraint is checked.
-    # Use this to avoid duplicating checks, like type checks.
-    requires: Iterable[Constraint] = ()
-
-    def requirements_satisfied_by(self, value: T) -> bool:
-        return all(x.satisfied_by(value) for x in self.requires)
-=======
     simplified: bool = True
->>>>>>> f5095cfe
 
     def satisfied_by(self, value: T) -> bool:
         """
@@ -589,17 +567,6 @@
     item_constraint: Constraint
     message: str = "Each item {}"
 
-<<<<<<< HEAD
-    def __post_init__(self):
-        if not self.message:
-            self.message = f"Each item {str(self.item_constraint).lower()}"
-        self.requires = [is_iterable]
-
-    def satisfied_by(self, value: Iterable[T]) -> bool:
-        return self.requirements_satisfied_by(value) and all(
-            self.item_constraint.validate(item) for item in value
-        )
-=======
     def satisfied_by(self, value: Iterable) -> bool:
         """
         >>> EachItem(is_str).satisfied_by(['A'])
@@ -613,7 +580,6 @@
             return all(self.item_constraint.satisfied_by(item) for item in value)
         except TypeError:
             return False
->>>>>>> f5095cfe
 
     def __str__(self):
         """
