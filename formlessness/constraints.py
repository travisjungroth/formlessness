--- conflicted
+++ resolved
@@ -392,7 +392,6 @@
         self.message = message
 
     def satisfied_by(self, value: str) -> bool:
-<<<<<<< HEAD
         """
         >>> Regex(r"\w+").satisfied_by("snake_case")
         True
@@ -408,11 +407,9 @@
         >>> print(Regex(r"\w+"))
         Must match regex \w+
         """
-=======
         return self.pattern.fullmatch(value) is not None
 
     def __str__(self) -> str:
->>>>>>> 96636123
         return self.message or f"Must match regex {self.pattern.pattern}"
 
 
