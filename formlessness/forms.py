from __future__ import annotations

from abc import ABC
from abc import abstractmethod
from collections.abc import Sequence
from typing import Any
from typing import Mapping
from typing import Optional
from typing import Union

from formlessness.base_classes import Converter
from formlessness.base_classes import Keyed
from formlessness.constraints import And
from formlessness.constraints import Constraint
from formlessness.constraints import ConstraintMap
from formlessness.constraints import HasKeys
from formlessness.constraints import is_null
from formlessness.constraints import not_null
from formlessness.deserializers import Deserializer
from formlessness.displayers import Display
from formlessness.displayers import Displayer
from formlessness.exceptions import DeserializationError
from formlessness.exceptions import FormErrors
from formlessness.serializers import Serializer
from formlessness.types import D
from formlessness.types import JSONDict
from formlessness.types import T
from formlessness.utils import MISSING
from formlessness.utils import key_and_label
from formlessness.utils import remove_null_values


class Form(Converter[D, T], Displayer, ABC):
    display_info: Display = {}

    def validate_data(self, data: D) -> ConstraintMap:
        return ConstraintMap(
            top_constraint=self.data_constraint.validate(data),
            child_constraints=self._validate_sub_data(data),
        )

    @abstractmethod
    def _validate_sub_data(self, data: D) -> dict[str, ConstraintMap]:
        pass

    def validate_object(self, obj: T) -> ConstraintMap:
        return ConstraintMap(
            top_constraint=self.object_constraint.validate(obj),
            child_constraints=self._validate_sub_objects(obj),
        )

    @abstractmethod
    def _validate_sub_objects(self, obj: T) -> ConstraintMap:
        pass


class Fixed:
    children: dict[str, Union[Converter, Fixed]]
    order: list[str]

    def converters(self) -> dict[str, Converter]:
        converters = {}
        for key, child in self.children.items():
            if isinstance(child, Converter):
                converters[key] = child
            elif isinstance(child, Fixed):
                converters |= child.converters()
        return converters

    def display(self, object_path: str = "") -> Display:
        contents = []
        for key, child in self.children.items():
            if isinstance(child, Converter):
                child_path = f"{object_path}/{key}"
            else:
                child_path = object_path
            contents.append(child.display(child_path))
        return self.display_info | {"contents": contents}


class BasicForm(Fixed, Form[JSONDict, dict]):
    """FixedMappingForm"""

    # See schemas/basic_form.json for the JSON Schema of the Display.

    def __init__(
        self,
        label: Optional[str] = None,
        description: Optional[str] = None,
        collapsable: bool = False,
        collapsed: bool = False,
        default: Union[T, object] = MISSING,
        required: bool = True,
        nullable: bool = False,
        extra_data_constraints: Sequence[Constraint] = (),
        extra_object_constraints: Sequence[Constraint] = (),
        serializer: Serializer[D, T] = Serializer(),
        deserializer: Deserializer[D, T] = Deserializer(),
        key: str = "",
        children: Sequence[Keyed] = (),
    ):
        key, label = key_and_label(key, label)
        self.key = key
        self.serializer = serializer
        self.deserializer = deserializer
        self.children = {child.key: child for child in children}
        self.required = required
        self.nullable = nullable
        self.default = default
        self.default_data = MISSING if default is MISSING else self.serialize(default)
        self.data_constraint &= And(
            *extra_data_constraints, HasKeys(self.required_keys())
        )
<<<<<<< HEAD
        self.object_constraint &= And(*extra_object_constraints)
        self.required = required
        self.nullable = nullable
=======
>>>>>>> a945160e
        if self.nullable:
            self.data_constraint |= is_null
            self.object_constraint |= is_null
        else:
            self.data_constraint &= not_null
            self.object_constraint &= not_null
        self.data_constraint = self.data_constraint.simplify()
        self.object_constraint = self.object_constraint.simplify()
        self.display_info = remove_null_values(
            {
                "type": "form",
                "label": label,
                "description": description,
                "collapsable": collapsable,
                "collapsed": collapsed,
            }
        )

    def deserialize(self, data: JSONDict, path: Sequence[str] = ()) -> T:
        # todo move out to deserializer
        new_data = {}
        errors = {}
        for key, child in self.converters().items():
            if key not in data:
                if child.default is MISSING:
                    continue
                new_data[key] = child.default
                continue

            try:
                # todo: could catch the errors and prepend to keys
                # in the resultant map, to avoid passing path
                new_data[key] = child.deserialize(data[key], [*path, key])
            except FormErrors as e:
                errors |= e.issues_map
            except DeserializationError as e:
                errors[tuple([*path, key])] = e

        if errors:
            raise FormErrors(errors)

        try:
            return self.deserializer.deserialize(new_data)
        except DeserializationError as e:
            raise FormErrors({tuple(path): e})

    def pre_serialize(self, obj: T) -> dict[str, Any]:
        # todo: move out to Serializers.
        converters = self.converters()
        if isinstance(obj, Mapping):
            g = ((k, obj[k]) for k in converters.keys() if k in obj)
        else:
            g = ((attr, getattr(obj, attr)) for attr in converters.keys())
        return {key: converters[key].serialize(sub_object) for key, sub_object in g}

    def _validate_sub_data(self, data: JSONDict) -> Mapping[str, ConstraintMap]:
        return {
            key: child.validate_data(data[key])
            for key, child in self.converters().items()
            if key in data
        }

    def _validate_sub_objects(self, obj: T) -> Mapping[str, ConstraintMap]:
        d = {}
        for key, child in self.converters().items():
            if isinstance(obj, Mapping) and key in obj:
                d[key] = child.validate_object(obj[key])
            elif hasattr(obj, key):
                d[key] = child.validate_object(getattr(obj, key))
        return d

    def serialize(self, obj: T) -> JSONDict:
        data = self.pre_serialize(obj)
        return self.serializer.serialize(data)

    def display(self, object_path: str = "") -> Display:
        return super().display(object_path) | {"objectPath": object_path}

    def inner_data_schema(self) -> JSONDict:
        return {
            "type": "object",
            "properties": {
                k: v.inner_data_schema() for k, v in self.converters().items()
            },
            "required": self.required_keys(),
            "unevaluatedProperties": False,
        } | super().inner_data_schema()

    def required_keys(self) -> list[str]:
        return [k for k, converter in self.converters().items() if converter.required]


class VariableListForm(Form[D, T]):
    """"""

    def __init__(
        self,
        content: Converter,
        label: Optional[str] = None,
        description: Optional[str] = None,
        collapsable: bool = False,
        collapsed: bool = False,
        default: Union[T, object] = MISSING,
        required: bool = True,
        nullable: bool = False,
        extra_data_constraints: Sequence[Constraint] = (),
        extra_object_constraints: Sequence[Constraint] = (),
        serializer: Serializer[D, T] = Serializer(),
        deserializer: Deserializer[D, T] = Deserializer(),
        key: str = "",
    ):
        key, label = key_and_label(key, label)
        self.key = key
        self.serializer = serializer
        self.deserializer = deserializer
        self.content = content
        self.default = default
        self.default_data = MISSING if default is MISSING else self.serialize(default)
        self.data_constraint &= And(*extra_data_constraints)
        self.object_constraint &= And(*extra_object_constraints)
        self.required = required
        self.nullable = nullable
        if self.nullable:
            self.data_constraint |= is_null
            self.object_constraint |= is_null
        else:
            self.data_constraint &= not_null
            self.object_constraint &= not_null
        self.display_info = remove_null_values(
            {
                "type": "variable_list_form",
                "label": label,
                "description": description,
                "collapsable": collapsable,
                "collapsed": collapsed,
            }
        )

    def _validate_sub_data(self, data: list) -> dict[str, ConstraintMap]:
        return {
            str(i): self.content.validate_data(sub_data)
            for i, sub_data in enumerate(data)
        }

    def _validate_sub_objects(self, obj: list) -> Mapping[str, ConstraintMap]:
        return {
            str(i): self.content.validate_object(sub_obj)
            for i, sub_obj in enumerate(obj)
        }

    def deserialize(self, data: JSONDict, path: Sequence[str] = ()) -> T:
        # todo: move to a deserializer
        errors = {}
        new_data = []
        for i, sub_data in enumerate(data):
            try:
                new_data.append(self.content.deserialize(sub_data))
            except FormErrors as e:
                errors |= e.issues_map
            except DeserializationError as e:
                errors[tuple([*path, str(i)])] = e

        if errors:
            raise FormErrors(errors)

        try:
            return self.deserializer.deserialize(new_data)
        except DeserializationError as e:
            raise FormErrors({tuple(path): e})

    def serialize(self, obj: list) -> list[JSONDict]:
        return [self.content.serialize(x) for x in obj]

    def display(self, object_path: str = "") -> Display:
        return self.display_info | {
            "objectPath": object_path,
            "content": self.content.display(f"{object_path}/*"),
        }

    def inner_data_schema(self) -> JSONDict:
        # Todo add array stuff
        return {
            "type": "array",
        } | super().inner_data_schema()<|MERGE_RESOLUTION|>--- conflicted
+++ resolved
@@ -111,12 +111,7 @@
         self.data_constraint &= And(
             *extra_data_constraints, HasKeys(self.required_keys())
         )
-<<<<<<< HEAD
         self.object_constraint &= And(*extra_object_constraints)
-        self.required = required
-        self.nullable = nullable
-=======
->>>>>>> a945160e
         if self.nullable:
             self.data_constraint |= is_null
             self.object_constraint |= is_null
