from dataclasses import asdict, dataclass
from datetime import date
from typing import Optional

import pytest

from formlessness.constraints import constraint
from formlessness.deserializers import KwargsDeserializer
from formlessness.exceptions import FormErrors
from formlessness.fields import DateField, StrField
from formlessness.forms import BasicForm
from formlessness.sections import BasicSection
from formlessness.serializers import serializer


@dataclass
class Film:
    title: str
    release_date: date
    green_light_date: Optional[date] = None


@constraint("Green light date must be before release date if set.")
def green_light_before_release(film: Film):
    return film.green_light_date is None or film.green_light_date < film.release_date


@constraint("Must be 140 characters or less.")
def lte_140_characters(s: str):
    return len(s) <= 140


@constraint("Must not be a Sunday.")
def not_sunday(day: date):
    return day.weekday() != 6


@pytest.fixture
def form() -> BasicForm[Film]:
    return BasicForm(
        label="Favorite Film",
        description="If you had to pick one.",
        extra_object_constraints=[green_light_before_release],
        serializer=serializer(asdict),
        deserializer=KwargsDeserializer(Film, "Can't make a Film from the given data."),
        children=[
            StrField(
                label="Title",
                extra_data_constraints=[lte_140_characters],
                extra_object_constraints=[lte_140_characters],
            ),
            DateField(
                label="Released",
                description="Date of US release.",
                extra_object_constraints=[not_sunday],
                key="release_date",
            ),
            BasicSection(
                label="Optional Film Details",
                collapsable=True,
                collapsed=True,
                children=[
                    DateField(
                        label="Green Light Date",
                        required=False,
                    ),
                ],
            ),
        ],
    )


def test_make_object(form):
    """
    Form.make_object is the main interface to the whole thing,
    to go from data to an object and do all the validation.
    """
    data = {
        "title": "The King",
        "release_date": "2021-10-09",
        "green_light_date": "2017-05-05",
    }
    film = Film(
        title="The King",
        release_date=date(2021, 10, 9),
        green_light_date=date(2017, 5, 5),
    )
    obj = form.make_object(data)
    assert obj == film
    data["release_date"] = date(2022, 1, 1)
    with pytest.raises(FormErrors):
        form.make_object(data)


def test_issues(form):
    data = {
        "title": "The King",
        "release_date": "2021-10-09",
    }
    assert form.validate_data(data)
    obj = form.deserialize(data)
    assert form.validate_object(obj)

    data = {
        "title": "The King",
        "release_date": "2021-10-09",
        "green_light_date": "2017-05-05",
    }
    assert form.validate_data(data)
    obj = form.deserialize(data)
    assert form.validate_object(obj)

    data = {
        "title": "The King",
        "release_date": "2021-10-09",
        # green light after release, should return an issue
        "green_light_date": "2022-05-05",
    }
    # This could be checked at the data stage, but it's not in this example.
    assert form.validate_data(data)
    obj = form.deserialize(data)
    assert not form.validate_object(obj)

    data = {
        "title": "The King",
        "release_date": 20211009,
    }
    assert not form.validate_data(data)

    data = {
        "title": "The King",
        "release_date": "2021-10-10",  # Sunday check
    }
    assert form.validate_data(data)
    obj = form.deserialize(data)
    print(obj.release_date.weekday())
    assert not form.validate_object(obj)


def test_display(form):
    expected = {
        "type": "form",
        "label": "Favorite Film",
        "description": "If you had to pick one.",
        "objectPath": "$",
        "contents": [
            {
                "type": "field",
                "label": "Title",
                "widget": {"type": "text"},
<<<<<<< HEAD
                "object_path": ["title"],
=======
                "objectPath": "$.title",
                "value": "The King",
>>>>>>> 4691bec6
            },
            {
                "type": "field",
                "label": "Released",
                "description": "Date of US release.",
                "widget": {"type": "date_picker"},
                "objectPath": "$.release_date",
            },
            {
                "type": "section",
                "label": "Optional Film Details",
                "collapsable": True,
                "collapsed": True,
                "contents": [
                    {
                        "type": "field",
                        "label": "Green Light Date",
                        "widget": {"type": "date_picker"},
<<<<<<< HEAD
                        "object_path": ["green_light_date"],
=======
                        "objectPath": "$.green_light_date",
                        "value": "2017-05-05",
>>>>>>> 4691bec6
                    },
                ],
            },
        ],
    }
<<<<<<< HEAD
    display = form.display()
    assert display == expected
    assert json.dumps(display) == json.dumps(expected)
=======
    display = form.display({"title": "The King", "green_light_date": "2017-05-05"})
    assert display == expected
>>>>>>> 4691bec6
<|MERGE_RESOLUTION|>--- conflicted
+++ resolved
@@ -148,12 +148,7 @@
                 "type": "field",
                 "label": "Title",
                 "widget": {"type": "text"},
-<<<<<<< HEAD
-                "object_path": ["title"],
-=======
                 "objectPath": "$.title",
-                "value": "The King",
->>>>>>> 4691bec6
             },
             {
                 "type": "field",
@@ -172,22 +167,11 @@
                         "type": "field",
                         "label": "Green Light Date",
                         "widget": {"type": "date_picker"},
-<<<<<<< HEAD
-                        "object_path": ["green_light_date"],
-=======
                         "objectPath": "$.green_light_date",
-                        "value": "2017-05-05",
->>>>>>> 4691bec6
                     },
                 ],
             },
         ],
     }
-<<<<<<< HEAD
     display = form.display()
-    assert display == expected
-    assert json.dumps(display) == json.dumps(expected)
-=======
-    display = form.display({"title": "The King", "green_light_date": "2017-05-05"})
-    assert display == expected
->>>>>>> 4691bec6
+    assert display == expected